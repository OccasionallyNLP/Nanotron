import contextlib
import csv
import gc
import math
import os
import time
from datetime import datetime
from math import ceil
from typing import Dict, List, Optional, Tuple

import numpy as np
import torch
from torch import nn
from torch.nn.parallel import DistributedDataParallel
from torch.optim import AdamW
from torch.optim.lr_scheduler import LambdaLR
from torch.profiler import ProfilerActivity, profile, tensorboard_trace_handler

from nanotron import distributed as dist
from nanotron import logging
from nanotron.config import (
    Config,
    LRSchedulerArgs,
    OptimizerArgs,
    ParallelismArgs,
)
from nanotron.distributed import ProcessGroup
from nanotron.logging import LogItem, log_rank
from nanotron.models.base import NanotronModel
from nanotron.optim.base import BaseOptimizer, Optimizer
from nanotron.optim.gradient_accumulator import (
    FP32GradBucketManager,
    FP32GradientAccumulator,
    GradientAccumulator,
    get_fp32_accum_hook,
)
from nanotron.optim.named_optimizer import NamedOptimizer
from nanotron.optim.optimizer_from_gradient_accumulator import (
    OptimizerFromGradientAccumulator,
)
from nanotron.optim.zero import ZeroDistributedOptimizer
from nanotron.parallel import ParallelContext
from nanotron.parallel.tensor_parallel.nn import (
    TensorParallelLinearMode,
)
from nanotron.random import (
    RandomStates,
    get_current_random_state,
    get_synced_random_state,
)

logger = logging.get_logger(__name__)


def _vocab_size_with_padding(orig_vocab_size: int, pg_size: int, make_vocab_size_divisible_by: int):
    """Pad vocab size so it is divisible by pg_size * make_vocab_size_divisible_by."""

    multiple = make_vocab_size_divisible_by * pg_size
    after = int(ceil(orig_vocab_size / multiple) * multiple)

    if after != orig_vocab_size:
        log_rank(
            f"[Vocab Size Padding] Padded vocab (size: {orig_vocab_size}) with {after - orig_vocab_size} dummy tokens (new size: {after})",
            logger=logger,
            level=logging.WARNING,
            rank=0,
        )
    return after


def init_random_states(parallel_config: ParallelismArgs, tp_pg: ProcessGroup):
    # Get synchronized random states
    if parallel_config is None or parallel_config.tp_mode is TensorParallelLinearMode.ALL_REDUCE:
        random_states = RandomStates(
            {"tp_synced": get_synced_random_state(random_state=get_current_random_state(), pg=tp_pg)}
        )
    else:
        # We don't need to sync across TP when using sequence parallel (REDUCE_SCATTER)
        random_states = RandomStates({})
    return random_states


def lr_scheduler_builder(optimizer: Optimizer, lr_scheduler_args: LRSchedulerArgs, total_training_steps: int):
    if lr_scheduler_args.lr_decay_steps is None:
        lr_decay_steps = total_training_steps
        if lr_scheduler_args.lr_warmup_steps is not None:
            lr_decay_steps -= lr_scheduler_args.lr_warmup_steps
        if lr_scheduler_args.lr_decay_starting_step is not None:
            lr_decay_steps -= lr_scheduler_args.lr_decay_starting_step
    else:
        lr_decay_steps = lr_scheduler_args.lr_decay_steps

    if lr_scheduler_args.lr_decay_starting_step is None:
        if lr_scheduler_args.lr_warmup_steps is not None:
            lr_decay_starting_step = lr_scheduler_args.lr_warmup_steps
        else:
            lr_decay_starting_step = 0
    else:
        lr_decay_starting_step = lr_scheduler_args.lr_decay_starting_step

    def lr_lambda(current_step: int):
        """LR Scheduling function, it has from 2 up to 4 phases:
        - warmup,
        - optional: constant (if lr_decay_starting_step is set)
        - decay
        - optional: constant (if lr_decay_steps and/or lr_decay_starting_step are set)
        Warmup starts at lr=0 and ends at `lr=lr`
        Then it stays constant at lr if lr_decay_starting_step is set and larger than lr_warmup_steps
        Then it decays until `min_decay_lr` for lr_decay_steps if set, else: (total_training_steps - lr_warmup_steps or lr_decay_starting_step)
        Then it stays constant at min_decay_lr if lr_decay_starting_step is set and total_training_steps is larger)
        """
        # No warmup or decay
        if lr_scheduler_args.lr_warmup_steps == 0 and lr_decay_steps == 0:
            return lr_scheduler_args.learning_rate

        # Warmup phase
        elif lr_scheduler_args.lr_warmup_style is not None and current_step <= lr_scheduler_args.lr_warmup_steps:
            if lr_scheduler_args.lr_warmup_style == "linear":
                lmbda = lr_scheduler_args.learning_rate * current_step / max(lr_scheduler_args.lr_warmup_steps, 1)
            elif lr_scheduler_args.lr_warmup_style == "constant":
                lmbda = lr_scheduler_args.learning_rate
            else:
                raise ValueError(f"Unknown warmup style {lr_scheduler_args.lr_warmup_style}")

        # Optional constant phase at learning_rate
        elif current_step < lr_decay_starting_step:
            lmbda = lr_scheduler_args.learning_rate

        # Decay phase
        elif lr_scheduler_args.lr_decay_style is not None and current_step < lr_decay_starting_step + lr_decay_steps:
            if lr_scheduler_args.lr_decay_style == "cosine":
                lmbda = (
                    lr_scheduler_args.min_decay_lr
                    + (lr_scheduler_args.learning_rate - lr_scheduler_args.min_decay_lr)
                    * (1 + math.cos(math.pi * (current_step - lr_decay_starting_step) / lr_decay_steps))
                    / 2
                )
            elif lr_scheduler_args.lr_decay_style == "linear":
                lmbda = (
                    lr_scheduler_args.min_decay_lr
                    + (lr_scheduler_args.learning_rate - lr_scheduler_args.min_decay_lr)
                    * (lr_decay_steps - (current_step - lr_decay_starting_step))
                    / lr_decay_steps
                )
            else:
                raise ValueError(f"Unknown decay style {lr_scheduler_args.lr_decay_style}")

        # Optional constant phase at min_decay_lr
        else:
            lmbda = lr_scheduler_args.min_decay_lr

        lmbda /= lr_scheduler_args.learning_rate  # Normalization for pytorch
        return lmbda

    lr_scheduler = LambdaLR(optimizer.get_base_optimizer(), lr_lambda=lr_lambda)
    return lr_scheduler


def init_optimizer_and_grad_accumulator(
    model: nn.Module, optimizer_args: OptimizerArgs, parallel_context: ParallelContext
) -> Tuple[BaseOptimizer, GradientAccumulator]:
    # Unwrap DDP
    unwrapped_model: NanotronModel = model.module if isinstance(model, DistributedDataParallel) else model

    module_id_to_prefix = {id(module): f"{module_name}." for module_name, module in unwrapped_model.named_modules()}
    # Fix the root_model
    module_id_to_prefix[id(unwrapped_model)] = ""

    # named parameters
<<<<<<< HEAD
    named_parameters = list(unwrapped_model.get_named_params_with_correct_tied())
=======
    named_parameters = {
        "decay": [],
        "no_decay": []
    }
    
    # NOTE(fmom): Separate parameters who have weight decay and those who don't 
    # (based on _no_weight_decay attribute that is set in init_model_randomly of each model)
    for name, param in normalized_model.named_parameters():    
        if param.is_tied:
            full_name = param.get_tied_info().get_full_name_from_module_id_to_prefix(module_id_to_prefix=module_id_to_prefix)
        else:
            full_name = name
        
        if optimizer_args.weight_decay == 0.0 or (hasattr(param, "_no_weight_decay") and param._no_weight_decay):
            named_parameters["no_decay"].append((full_name, param))
        else:
            named_parameters["decay"].append((full_name, param))

>>>>>>> 6fc0d9ab

    # Basic optimizer builder
    def basic_optimizer_builder(named_param_groups):
        return NamedOptimizer(
            named_params_or_groups=named_param_groups,
            weight_decay=optimizer_args.weight_decay,
            optimizer_builder=lambda param_groups: AdamW(  # pylint: disable=E0601
                param_groups,
                lr=optimizer_args.learning_rate_scheduler.learning_rate,
                eps=optimizer_args.adam_eps,
                betas=(optimizer_args.adam_beta1, optimizer_args.adam_beta2),
                fused=optimizer_args.torch_adam_is_fused
            )
        )

    optimizer_builder = basic_optimizer_builder

    # Gradient accumulator builder
    grad_accumulator: Optional[GradientAccumulator] = None
    if optimizer_args.accumulate_grad_in_fp32:
        # TODO @thomasw21: Make an optimizer builder system, instead of doing everything in functional manner
        def grad_optimizer_builder(named_param_groups):
            result = OptimizerFromGradientAccumulator(
                gradient_accumulator_builder=lambda named_params: FP32GradientAccumulator(
                    named_parameters=named_params,
                    grad_buckets_named_params=named_parameters,
                ),
                named_params_or_groups=named_param_groups,
                optimizer_builder=basic_optimizer_builder,
            )

            # TODO @thomasw21: get better API to get the grad_accumulator
            nonlocal grad_accumulator
            grad_accumulator = result.gradient_accumulator

            return result

        optimizer_builder = grad_optimizer_builder

    if optimizer_args.zero_stage > 0:
        # Build optimizer
        optimizer = ZeroDistributedOptimizer(
            named_params_or_groups=named_parameters,
            # TODO @thomasw21: We need a better API for gradient accumulation/zero etc ...
            optimizer_builder=optimizer_builder,
            dp_pg=parallel_context.dp_pg,
        )

        # SANITY CHECK: assert that optimizer's named_params point to model's params (check only the first one)
        if (
            len(optimizer.zero_named_param_groups) > 0
            and len(optimizer.zero_named_param_groups[0]["named_params"]) > 0
        ):
            optim_model_param_name, optim_model_param = optimizer.zero_named_param_groups[0]["named_params"][0]
            if isinstance(model, DistributedDataParallel):
                optim_model_param_name = f"module.{optim_model_param_name}"
            param = model.get_parameter(optim_model_param_name)
            assert param.data_ptr() == optim_model_param.data_ptr()
    else:
        # Build optimizer
        optimizer = optimizer_builder(named_parameters)

    if grad_accumulator is not None and optimizer_args.zero_stage > 0:
        # There's a way to only require to reduce_scatter the gradients instead of all_reducing
        # In order to do so I need to pass which segments of each parameter should be reduced on which dp rank.
        assert isinstance(optimizer, ZeroDistributedOptimizer)
        param_name_to_dp_rank_offsets = optimizer.param_name_to_dp_rank_offsets

        assert isinstance(grad_accumulator, FP32GradientAccumulator)
        grad_accumulator.assign_param_offsets(
            dp_rank=dist.get_rank(parallel_context.dp_pg),
            param_name_to_offsets=param_name_to_dp_rank_offsets,
        )

    # Register DDP hook to make fp32 grad accumulation work
    if isinstance(model, DistributedDataParallel) and grad_accumulator is not None:
        assert isinstance(grad_accumulator, FP32GradientAccumulator)
        model.register_comm_hook(
            state=FP32GradBucketManager(
                dp_pg=parallel_context.dp_pg,
                accumulator=grad_accumulator,
                param_id_to_name={
                    id(param): param.get_tied_info().get_full_name_from_module_id_to_prefix(
                        module_id_to_prefix=module_id_to_prefix
                    )
                    if param.is_tied
                    else name
                    for name, param in unwrapped_model.named_parameters()
                },
            ),
            hook=get_fp32_accum_hook(
                reduce_scatter=optimizer.inherit_from(ZeroDistributedOptimizer), reduce_op=dist.ReduceOp.AVG
            ),
        )

    return optimizer, grad_accumulator


def test_equal_dict(first: Dict, second: Dict, sub_paths: Optional[List[str]] = None) -> None:
    """Raise if doesn't match"""
    if sub_paths is None:
        sub_paths = []

    first_keys = set(first.keys())
    second_keys = set(second.keys())
    assert first_keys == second_keys, f"Keys don't match.\nFirst: {first_keys}\nSecond: {second_keys}"
    for key in first_keys:
        first_elt = first[key]
        second_elt = second[key]

        if isinstance(first_elt, dict):
            assert isinstance(second_elt, dict), f"{first_elt} doesn't match {second_elt}"
            test_equal_dict(first_elt, second_elt, sub_paths=sub_paths + [str(key)])
        elif isinstance(first_elt, torch.Tensor):
            assert isinstance(second_elt, torch.Tensor), f"{first_elt} doesn't match {second_elt}"
            torch.testing.assert_close(
                first_elt,
                second_elt,
                atol=0.0,
                rtol=0.0,
                msg=lambda msg: f"tensor at {'.'.join(sub_paths + [str(key)])} don't match.\nCur: {first_elt}\nRef: {second_elt}\n{msg}",
            )
        else:
            assert (
                first_elt == second_elt
            ), f"{first_elt} doesn't match {second_elt} at key {'.'.join(sub_paths + [str(key)])}"


def get_profiler(config: Config):
    if config.profiler is not None:
        if config.profiler.profiler_export_path is not None:
            on_trace_ready = tensorboard_trace_handler(
                config.profiler.profiler_export_path / datetime.now().strftime("%Y%m%d-%H%M%S")
            )
        else:
            on_trace_ready = None
        prof = profile(
            activities=[ProfilerActivity.CPU, ProfilerActivity.CUDA],
            schedule=torch.profiler.schedule(wait=1, warmup=1, active=1, repeat=1, skip_first=3),
            on_trace_ready=on_trace_ready,
            # record_shapes=True,
            # profile_memory=True,
            with_stack=True,
        )
    else:
        prof = contextlib.nullcontext()
    return prof


def get_all_comps(n: int) -> List[List[List[int]]]:
    """Return a 3D numpy array with a series of pairs to test latency/bandwidth between:
        This basically make a square matrix from the triangle of pair-to-pair comparisons


    [[[0 1]
    [2 3]]

    [[0 2]
    [1 3]]

    [[0 3]
    [1 2]]]
    """
    # n: power of two
    if not ((n & (n - 1) == 0) and n != 0):
        # every power of 2 has exactly 1 bit set to 1 (the bit in that number's log base-2 index).
        # So when subtracting 1 from it, that bit flips to 0 and all preceding bits flip to 1.
        # That makes these 2 numbers the inverse of each other so when AND-ing them, we will get 0 as the result
        raise ValueError("n must be a power of two")

    def op(lst, d=4, r=1):
        lst = lst.reshape(-1, d)
        lst[1::2] = np.roll(lst[1::2], r, axis=1)
        return lst.T.reshape(-1)

    x = np.array(list(range(n)))
    comps = []
    d = 1
    while d < n:
        for r in range(d):
            comps.append(op(x, d=d, r=r).copy())
        d *= 2
    ret = np.stack(comps)
    return ret.reshape(ret.shape[0], -1, 2).tolist()


def test_all_pair_to_pair(
    parallel_context: ParallelContext, throughput_size: int, throughput_iters: int, only_node_to_node: bool = True
):
    """Test all pair-to-pair GPUs throughput

    Args:
        parallel_context: ParallelContext
        throughput_size: size of the tensor to send
        throughput_iters: number of warm-up iterations before testing the throughput
        only_node_to_node: if True, only test node-to-node throughput
    """
    comparisons = get_all_comps(parallel_context.world_pg.size())
    wr = dist.get_rank(parallel_context.world_pg)
    log_rank(
        f"[TEST] Testing throughput between {comparisons}",
        logger=logger,
        level=logging.WARNING,
        group=parallel_context.world_pg,
        rank=0,
    )
    for j, comp in enumerate(comparisons):
        dist.barrier(group=parallel_context.world_pg)
        for i, (a, b) in enumerate(comp):
            dist.barrier(group=parallel_context.world_pg)
            if wr not in [a, b]:
                continue
            if only_node_to_node and (a % 8 != 0 or b % 8 != 0):
                # We only check node-to-node throughput
                continue
            test_tensor = torch.zeros((int(throughput_size),), dtype=torch.uint8, device=torch.device("cuda"))
            for k in range(throughput_iters):
                pre = time.perf_counter()
                torch.cuda.synchronize()
                if wr == a:
                    dist.send(test_tensor, b, group=parallel_context.world_pg, tag=i + k)
                elif wr == b:
                    dist.recv(test_tensor, a, group=parallel_context.world_pg, tag=i + k)
                torch.cuda.synchronize()
                duration = time.perf_counter() - pre
            del test_tensor
            gc.collect()
            torch.cuda.empty_cache()
            tput = (float(throughput_size) / duration) * 8  # *8 for gigabits/second
            log_rank(
                f"[TEST] {j, i, wr} Results throughput from {a} to {b}: {tput/1e9:.4f} Gbps",
                logger=logger,
                level=logging.WARNING,
                group=parallel_context.world_pg,
                rank=None,
            )
    log_rank(
        "[TEST] All comparisons done",
        logger=logger,
        level=logging.WARNING,
        group=parallel_context.world_pg,
        rank=0,
    )


def create_table_log(
    config: Config,
    parallel_context: ParallelContext,
    model_tflops,
    hardware_tflops,
    tokens_per_sec,
    bandwidth,
    slurm_job_id,
):
    return [
        LogItem("job_id", slurm_job_id, "s"),
        LogItem("name", config.general.run, "s"),
        LogItem("nodes", math.ceil(parallel_context.world_pg.size() / 8), "d"),
        LogItem("seq_len", config.tokens.sequence_length, "d"),
        LogItem("mbs", config.tokens.micro_batch_size, "d"),
        LogItem("batch_accum", config.tokens.batch_accumulation_per_replica, "d"),
        LogItem("gbs", config.global_batch_size, "d"),
        LogItem("mTFLOPs", model_tflops, ".2f"),
        LogItem("hTFLOPs", hardware_tflops, ".2f"),
        LogItem("tok/s/gpu", tokens_per_sec / parallel_context.world_pg.size(), ".2f"),
        LogItem("Bandwidth (GB/s)", bandwidth, ".2f"),
        LogItem("Mem Alloc (GB)", torch.cuda.max_memory_allocated() / 1024**3, ".2f"),
        LogItem("Mem Res (GB)", torch.cuda.max_memory_reserved() / 1024**3, ".2f"),
    ]


def create_table_output(table_log, column_widths):
    header_row = "| " + " | ".join([item.tag.ljust(width) for item, width in zip(table_log, column_widths)]) + " |"
    separator_row = "| " + " | ".join(["-" * width for width in column_widths]) + " |"
    data_row = (
        "| "
        + " | ".join(
            [f"{item.scalar_value:{item.log_format}}".ljust(width) for item, width in zip(table_log, column_widths)]
        )
        + " |"
    )
    return f"{header_row}\n{separator_row}\n{data_row}"


def write_to_csv(csv_filename, table_log, model_tflops, slurm_job_id):
    if not os.path.exists(csv_filename):
        os.makedirs(os.path.dirname(csv_filename), exist_ok=True)
        with open(csv_filename, mode="w") as fo:
            writer = csv.writer(fo)
            writer.writerow([item.tag for item in table_log])
            writer.writerow([f"{item.scalar_value:{item.log_format}}" for item in table_log])
    # elif model_tflops > 0:
    #     # replace line with same job_id
    #     with open(csv_filename, mode="r") as fi:
    #         lines = fi.readlines()
    #     with open(csv_filename, mode="w") as fo:
    #         writer = csv.writer(fo)
    #         for line in lines:
    #             if line.startswith(slurm_job_id):
    #                 writer.writerow([f"{item.scalar_value:{item.log_format}}" for item in table_log])
    #             else:
    #                 fo.write(line)
    else:
        with open(csv_filename, mode="a") as fo:
            writer = csv.writer(fo)
            writer.writerow([f"{item.scalar_value:{item.log_format}}" for item in table_log])


def log_throughput(
    config: Config,
    parallel_context: ParallelContext,
    model_tflops=0,
    hardware_tflops=0,
    tokens_per_sec=0,
    bandwidth=0,
):
    slurm_job_id = os.environ.get("SLURM_JOB_ID", "N/A")

    table_log = create_table_log(
        config, parallel_context, model_tflops, hardware_tflops, tokens_per_sec, bandwidth, slurm_job_id
    )
    column_widths = [max(len(item.tag), len(f"{item.scalar_value:{item.log_format}}")) for item in table_log]
    table_output = create_table_output(table_log, column_widths)

    log_rank(
        table_output,
        logger=logger,
        level=logging.INFO,
        rank=0,
    )

    if dist.get_rank(parallel_context.world_pg) == 0:
        write_to_csv(config.general.benchmark_csv_path, table_log, model_tflops, slurm_job_id)<|MERGE_RESOLUTION|>--- conflicted
+++ resolved
@@ -167,9 +167,6 @@
     module_id_to_prefix[id(unwrapped_model)] = ""
 
     # named parameters
-<<<<<<< HEAD
-    named_parameters = list(unwrapped_model.get_named_params_with_correct_tied())
-=======
     named_parameters = {
         "decay": [],
         "no_decay": []
@@ -177,7 +174,7 @@
     
     # NOTE(fmom): Separate parameters who have weight decay and those who don't 
     # (based on _no_weight_decay attribute that is set in init_model_randomly of each model)
-    for name, param in normalized_model.named_parameters():    
+    for name, param in unwrapped_model.named_parameters():    
         if param.is_tied:
             full_name = param.get_tied_info().get_full_name_from_module_id_to_prefix(module_id_to_prefix=module_id_to_prefix)
         else:
@@ -188,7 +185,6 @@
         else:
             named_parameters["decay"].append((full_name, param))
 
->>>>>>> 6fc0d9ab
 
     # Basic optimizer builder
     def basic_optimizer_builder(named_param_groups):
