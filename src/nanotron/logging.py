--- conflicted
+++ resolved
@@ -412,7 +412,22 @@
             set_logger_verbosity_format(logging_config.log_level_replica, parallel_context=parallel_context)
 
 
-<<<<<<< HEAD
+def log_libraries_versions(logger: logging.Logger):
+    import datasets
+    import flash_attn
+    import torch
+    import transformers
+
+    import nanotron
+
+    log_rank("Libraries versions:", logger=logger, level=logging.INFO, rank=0, is_separator=True)
+    log_rank(f"nanotron version: {nanotron.__version__}", logger=logger, level=logging.INFO, rank=0)
+    log_rank(f"torch version: {torch.__version__}", logger=logger, level=logging.INFO, rank=0)
+    log_rank(f"transformers version: {transformers.__version__}", logger=logger, level=logging.INFO, rank=0)
+    log_rank(f"datasets version: {datasets.__version__}", logger=logger, level=logging.INFO, rank=0)
+    log_rank(f"flash-attn version: {flash_attn.__version__}", logger=logger, level=logging.INFO, rank=0)
+
+
 _configure_library_root_logger()
 
 _has_wandb = None
@@ -441,23 +456,4 @@
     if has_wandb():
         import wandb
 
-        wandb.log(metrics, commit=commit)
-=======
-def log_libraries_versions(logger: logging.Logger):
-    import datasets
-    import flash_attn
-    import torch
-    import transformers
-
-    import nanotron
-
-    log_rank("Libraries versions:", logger=logger, level=logging.INFO, rank=0, is_separator=True)
-    log_rank(f"nanotron version: {nanotron.__version__}", logger=logger, level=logging.INFO, rank=0)
-    log_rank(f"torch version: {torch.__version__}", logger=logger, level=logging.INFO, rank=0)
-    log_rank(f"transformers version: {transformers.__version__}", logger=logger, level=logging.INFO, rank=0)
-    log_rank(f"datasets version: {datasets.__version__}", logger=logger, level=logging.INFO, rank=0)
-    log_rank(f"flash-attn version: {flash_attn.__version__}", logger=logger, level=logging.INFO, rank=0)
-
-
-_configure_library_root_logger()
->>>>>>> dfce7f60
+        wandb.log(metrics, commit=commit)